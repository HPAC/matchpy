--- conflicted
+++ resolved
@@ -14,8 +14,4 @@
 from .constraints import *
 from .functions import *
 
-<<<<<<< HEAD
-__all__ = expressions.__all__ + patterns.__all__ + substitution.__all__ + constraints.__all__
-=======
-__all__ = expressions.__all__ + substitution.__all__ + constraints.__all__ + functions.__all__
->>>>>>> 022f82b2
+__all__ = expressions.__all__ + patterns.__all__ + substitution.__all__ + constraints.__all__ + functions.__all_