--- conflicted
+++ resolved
@@ -60,12 +60,7 @@
 from . import patterns
 
 __all__ = [
-<<<<<<< HEAD
-    'Expression', 'Arity', 'Atom', 'Symbol', 'Operation'
-=======
-    'Expression', 'Arity', 'Atom', 'Symbol', 'Wildcard', 'Operation', 'SymbolWildcard', 'Pattern', 'make_dot_variable',
-    'make_plus_variable', 'make_star_variable', 'make_symbol_variable', 'AssociativeOperation', 'CommutativeOperation'
->>>>>>> 022f82b2
+    'Expression', 'Arity', 'Atom', 'Symbol', 'Operation', 'AssociativeOperation', 'CommutativeOperation'
 ]
 
 ExprPredicate = Optional[Callable[['Expression'], bool]]
@@ -543,10 +538,10 @@
                 raise IndexError('Invalid slice: Start and stop must have the same parent')
             return self.operands[start][new_start:new_stop]
         if isinstance(key, (list, tuple)):
-            if len(key) == 0:
-                return self
-            head, *remainder = key
-            return self.operands[head][remainder]
+        if len(key) == 0:
+            return self
+        head, *remainder = key
+        return self.operands[head][remainder]
         raise TypeError('Invalid key: {}'.format(key))
 
     __getitem__.__doc__ = Expression.__getitem__.__doc__
